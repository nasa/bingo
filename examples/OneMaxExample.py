import numpy as np

<<<<<<< HEAD
from bingo.Base.FitnessEvaluator import FitnessEvaluator
=======
from bingo.Base.FitnessFunction import FitnessFunction
>>>>>>> adb6654e
from bingo.EA.MuPlusLambda import MuPlusLambda
from bingo.EA.TournamentSelection import Tournament
from bingo.EA.SimpleEvaluation import SimpleEvaluation
from bingo.Island import Island
<<<<<<< HEAD
from bingo.MultipleValues import MultipleValueGenerator, SinglePointCrossover, \
=======
from bingo.MultipleValues import MultipleValueGenerator, \
                                 SinglePointCrossover, \
>>>>>>> adb6654e
                                 SinglePointMutation

class MultipleValueFitnessFunction(FitnessFunction):
    def __call__(self, individual):
        fitness = np.count_nonzero(individual.list_of_values)
        self.eval_count += 1
        return len(individual.list_of_values) - fitness

def mutation_onemax_specific():
    return np.random.choice([True, False])

def execute_generational_steps():
    crossover = SinglePointCrossover()
    mutation = SinglePointMutation(mutation_onemax_specific)
    selection = Tournament(10)
    fitness = MultipleValueFitnessFunction()
    evaluator = SimpleEvaluation(fitness)
    ea = MuPlusLambda(evaluator, selection, crossover, mutation, 0.4, 0.4, 20)
    generator = MultipleValueGenerator(mutation_onemax_specific, 10)
    island = Island(ea, generator, 25)
    for i in range(10):
        island.execute_generational_step()
        print("\nGeneration #", i)
        print("----------------------\n")
        report_max_min_mean_fitness(island.population)
        print("\npopulation: \n")
        for indv in island.population:
            print(indv.list_of_values)

def report_max_min_mean_fitness(population):
    fitness = [indv.fitness for indv in population]
    print(fitness)
    print("Max fitness: \t", np.max(fitness))
    print("Min fitness: \t", np.min(fitness))
    print("Mean fitness: \t", np.mean(fitness))

def main():
    execute_generational_steps()

if __name__ == '__main__':
    main()<|MERGE_RESOLUTION|>--- conflicted
+++ resolved
@@ -1,20 +1,12 @@
 import numpy as np
 
-<<<<<<< HEAD
-from bingo.Base.FitnessEvaluator import FitnessEvaluator
-=======
 from bingo.Base.FitnessFunction import FitnessFunction
->>>>>>> adb6654e
 from bingo.EA.MuPlusLambda import MuPlusLambda
 from bingo.EA.TournamentSelection import Tournament
 from bingo.EA.SimpleEvaluation import SimpleEvaluation
 from bingo.Island import Island
-<<<<<<< HEAD
-from bingo.MultipleValues import MultipleValueGenerator, SinglePointCrossover, \
-=======
 from bingo.MultipleValues import MultipleValueGenerator, \
                                  SinglePointCrossover, \
->>>>>>> adb6654e
                                  SinglePointMutation
 
 class MultipleValueFitnessFunction(FitnessFunction):
