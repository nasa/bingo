--- conflicted
+++ resolved
@@ -251,25 +251,16 @@
         individual : `AGraph`
             individual to mutate on
         """
-<<<<<<< HEAD
-
-        MAX_FORK_SIZE = 4  # NOTE (David Randall): Increasing past 4 should work
-        # but hasn't been tested
-=======
         # NOTE (David Randall): Increasing past 4 should work but has not been
         # tested
         MAX_FORK_SIZE = 4
->>>>>>> 3d27e040
 
         utilized_commands = individual.get_utilized_commands()
         n_unutilized_commands = utilized_commands.count(False)
 
         if n_unutilized_commands < 2:
-<<<<<<< HEAD
             individual.mutable_command_array[:] = \
                 individual.command_array  # unset fitness
-=======
->>>>>>> 3d27e040
             self._last_mutation_location = None
             self._last_mutation_type = FORK_MUTATION
             return
@@ -277,9 +268,8 @@
         max_fork = min(n_unutilized_commands, MAX_FORK_SIZE)
         fork_size = np.random.randint(2, max_fork + 1)
 
-<<<<<<< HEAD
-        indices = [n for n, x in enumerate(utilized_commands) if x]
-        mutation_location = np.random.choice(indices)
+        inds = [n for n, x in enumerate(utilized_commands) if x]
+        mutation_location = np.random.choice(inds)
         stack = individual.mutable_command_array
 
         new_stack, new_utilized_commands, index_shifts, \
@@ -291,173 +281,16 @@
         new_stack = self._insert_fork(new_stack, fork_size,
                                       mutated_command_location,
                                       *unutilized_range)
-=======
-        inds = [n for n, x in enumerate(utilized_commands) if x]
-        original_mutation_location = mutation_location = np.random.choice(inds)
-        stack = individual.mutable_command_array
-
-        new_stack, mutation_location, utilized_commands, first_index_shifts = \
-            self._move_unutilized_to_front(stack, utilized_commands,
-                                           mutation_location)
-        new_stack, new_mutation_location, utilized_commands, second_index_shifts =\
-            self._move_utilized_to_front(new_stack, utilized_commands,
-                                         mutation_location)
-        combined_index_shifts =\
-            dict(zip(first_index_shifts.keys(),
-                     itemgetter(*first_index_shifts.values())(second_index_shifts)))
-        # combine index shift dictionaries such that we get the shifts
-        # from the original indices to where they are now
-        self._fix_indices(new_stack, utilized_commands, combined_index_shifts)
-
-        new_stack = self._insert_fork(new_stack, mutation_location,
-                                      new_mutation_location, fork_size)
->>>>>>> 3d27e040
         individual.mutable_command_array[:] = new_stack
 
         self._last_mutation_location = mutation_location
         self._last_mutation_type = FORK_MUTATION
 
-<<<<<<< HEAD
     def _insert_fork(self, stack, fork_size, mutated_command_location, start_i,
                      end_i):
         """
         Inserts commands/a fork of size fork_size in the stack's
         unutilized command section
-=======
-    def _move_unutilized_to_front(self, stack, utilized_commands,
-                                  mutation_location):
-        """
-        Moves all unutilized commands to the front/start of the
-        command stack and all utilized commands to the end/back
-        of the command stack, preserving the relative order
-        among the unutilized and utilized commands
-        """
-        new_stack, new_utilized_commands, index_shifts = \
-            self._move_utilized_commands(stack,
-                                         utilized_commands,
-                                         to_front=True)
-        new_mutation_location = index_shifts[mutation_location]
-        return new_stack, new_mutation_location, new_utilized_commands, \
-               index_shifts
-
-    def _move_utilized_to_front(self, stack, utilized_commands,
-                                mutation_location):
-        """
-        Move the mutated command and any commands that rely on it
-        to the front/start of the command stack
-        """
-        new_stack, new_utilized_commands, index_shifts =\
-            self._move_utilized_commands(
-                    stack[:mutation_location + 1],
-                    utilized_commands[:mutation_location + 1], to_front=False)
-        new_mutation_location = index_shifts[mutation_location]
-        new_stack = np.vstack((new_stack, stack[mutation_location + 1:]))
-        new_utilized_commands.extend(utilized_commands[mutation_location + 1:])
-
-        # update index shifts with the indices that didn't change
-        no_change_indices = dict(zip(range(len(stack))[mutation_location:],
-                                     range(len(stack))[mutation_location:]))
-        index_shifts.update(no_change_indices)
-
-        return new_stack, new_mutation_location, new_utilized_commands, \
-               index_shifts
-
-    def _insert_fork(self, stack, mutation_location, new_mutation_location,
-                     fork_size):
-        """
-        Inserts a fork at the mutation location with
-        fork_size or less commands
-        """
-        # start with an arity 2 operator (to link the mutated command with
-        # another command)
-        # (starting with an arity 2 operator makes the fork_size - 1)
-        # generate operators until the fork_size reaches 3, 2, or 1
-        # where if fork_size = 3 -> ar2 operator, fork_size = 2 -> ar1 operator,
-        # fork_size = 1 -> terminal
-        insertion_index = mutation_location
-        try:
-            start_operator = self._get_arity_operator(2)
-        except RuntimeError:
-            # case where we only have ar1 operators, different in that we have
-            # to keep adding ar1 operators above the forked command and then
-            # link to the forked command at the end of the chain unlike in the
-            # ar2 case where we link to the forked command on the first new
-            # command
-            while fork_size > 1:
-                start_command = np.array([self._get_arity_operator(1),
-                                          insertion_index - 1,
-                                          insertion_index - 1], dtype=int)
-                stack[insertion_index] = start_command
-                fork_size -= 1
-                insertion_index -= 1
-            final_command = np.array([self._get_arity_operator(1),
-                                      new_mutation_location,
-                                      new_mutation_location], dtype=int)
-            stack[insertion_index] = final_command
-            return stack
-
-        # add start arity 2 operator that links to mutated command
-        start_command = np.array([start_operator, new_mutation_location,
-                                  insertion_index - 1], dtype=int)
-        stack[insertion_index] = start_command
-        fork_size -= 1
-        insertion_index -= 1
-
-        # randomly generate and insert operators until we get to a base case
-        # (fork_size <= 3)
-        while fork_size > 3:
-            new_operator = self._component_generator.random_operator()
-            if IS_ARITY_2_MAP[new_operator]:
-                new_operator_command = np.array([new_operator,
-                                                 insertion_index - 1,
-                                                 insertion_index - 2],
-                                                dtype=int)
-            else:
-                new_operator_command = np.array([new_operator,
-                                                 insertion_index - 1,
-                                                 insertion_index - 1],
-                                                dtype=int)
-            stack[insertion_index] = new_operator_command
-            fork_size -= 1
-            insertion_index -= 1
-
-        if fork_size == 3:
-            next_operator = self._component_generator.random_operator()
-            if IS_ARITY_2_MAP[next_operator]:
-                new_operator_command = np.array([self._get_arity_operator(2),
-                                                 insertion_index - 1,
-                                                 insertion_index - 2])
-                stack[insertion_index] = new_operator_command
-                stack[insertion_index - 1] = \
-                    self._component_generator.random_terminal_command()
-                stack[insertion_index - 2] = \
-                    self._component_generator.random_terminal_command()
-            else:
-                new_operator_command = np.array([self._get_arity_operator(1),
-                                                 insertion_index - 1,
-                                                 insertion_index - 1])
-                stack[insertion_index] = new_operator_command
-                stack[insertion_index - 1] = \
-                    self._component_generator.random_terminal_command()
-        elif fork_size == 2:
-            next_operator = self._component_generator.random_operator()
-            # since we can't accommodate for another ar2 operator
-            if IS_ARITY_2_MAP[next_operator]:
-                # (would generate more commands than the fork size),
-                # we just generate a terminal instead
-                stack[insertion_index] = \
-                    self._component_generator.random_terminal_command()
-            else:
-                new_operator_command = np.array([self._get_arity_operator(1),
-                                                 insertion_index - 1,
-                                                 insertion_index - 1])
-                stack[insertion_index] = new_operator_command
-                stack[insertion_index - 1] = \
-                    self._component_generator.random_terminal_command()
-        else:
-            stack[insertion_index] = \
-                self._component_generator.random_terminal_command()
->>>>>>> 3d27e040
 
         start_i and end_i represent the starting and ending indices
         of the stack's unutilized command section
@@ -564,13 +397,8 @@
         """
         non_terminals = ~np.vectorize(IS_TERMINAL_MAP.get)(stack[:, 0])
         utilized_operators = np.logical_and(non_terminals, utilized_commands)
-<<<<<<< HEAD
         index_shifts = \
             dict(sorted(index_shifts.items(), key=lambda pair: pair[0]))
-=======
-        index_shifts = dict(sorted(index_shifts.items(),
-                                   key=lambda pair: pair[0]))
->>>>>>> 3d27e040
         index_values = np.array(list(index_shifts.values()))
         # convert index_shifts to an array corresponding to how each index
         # has changed e.g. [0, 2, 1] means that index 0 stayed the same
@@ -585,18 +413,10 @@
         # by generating new ones
         indices = np.array(range(len(stack)))[non_terminals]
         for i in range(1, 3):
-<<<<<<< HEAD
             indices_to_fix = \
                 indices[np.where(stack[non_terminals][:, i] >= indices)[0]]
             if len(indices_to_fix) > 0:
-                stack[:, i][indices_to_fix] = \
-                    np.vectorize(
-=======
-            indices_to_fix = indices[np.where(
-                    stack[non_terminals][:, i] >= indices)[0]]
-            if len(indices_to_fix) > 0:
                 stack[:, i][indices_to_fix] = np.vectorize(
->>>>>>> 3d27e040
                         self._component_generator.random_operator_parameter)(
                         indices_to_fix)
 
@@ -610,25 +430,15 @@
         if arity == 1:
             while operator is None or IS_ARITY_2_MAP[operator]:
                 if attempts >= 100:
-<<<<<<< HEAD
-                    raise RuntimeError(
-                        "Could not generate arity {} operator".format(arity))
-=======
                     raise RuntimeError("Could not generate arity "
                                        "{} operator".format(arity))
->>>>>>> 3d27e040
                 operator = self._component_generator.random_operator()
                 attempts += 1
         else:
             while operator is None or not IS_ARITY_2_MAP[operator]:
                 if attempts >= 100:
-<<<<<<< HEAD
-                    raise RuntimeError(
-                        "Could not generate arity {} operator".format(arity))
-=======
                     raise RuntimeError("Could not generate arity "
                                        "{} operator".format(arity))
->>>>>>> 3d27e040
                 operator = self._component_generator.random_operator()
                 attempts += 1
         return operator