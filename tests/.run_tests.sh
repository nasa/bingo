--- conflicted
+++ resolved
@@ -4,7 +4,6 @@
 
 MPI_EXEC=$(python -c "import mpi4py;import os;filename = next(iter(mpi4py.get_config().items()))[1];print(os.path.dirname(filename)+'/mpiexec');")
 
-<<<<<<< HEAD
 for i in tests/integration/mpitests/*.py
 do
   if [ $i != "tests/integration/mpitests/mpitest_util.py" ]
@@ -14,9 +13,8 @@
   fi
 done
 coverage combine
-=======
+
 RUN_MODE=${1-"coverage"}
->>>>>>> eaa38191
 
 echo "Running tests in $RUN_MODE mode"
 
