--- conflicted
+++ resolved
@@ -11,7 +11,7 @@
 
 
 def get_property(prop, project):
-    result = re.search(r'{}\s*=\s*[\'"]([^\'"]*)[\'"]'.format(prop), 
+    result = re.search(r'{}\s*=\s*[\'"]([^\'"]*)[\'"]'.format(prop),
                        open(project + '/__init__.py').read())
     return result.group(1)
 
@@ -72,7 +72,7 @@
             os.makedirs(self.build_temp)
         subprocess.check_call(['cmake', ext.sourcedir] + cmake_args,
                               cwd=self.build_temp, env=env)
-        subprocess.check_call(['cmake', '--build', '.', '--target', 'bingocpp'] 
+        subprocess.check_call(['cmake', '--build', '.', '--target', 'bingocpp']
                               + build_args,
                               cwd=self.build_temp)
         print()  # Add an empty line for cleaner output
@@ -113,13 +113,9 @@
                       "pytest-mock",
                       "pytest-timeout",
                       "scipy",
-<<<<<<< HEAD
-                      "dill"],
-=======
                       "dill",
                       "sympy",
                       "scikit-learn"],
->>>>>>> c433e1e6
     python_requires='~=3.4',
     classifiers=[
         "Programming Language :: Python :: 3.4",
