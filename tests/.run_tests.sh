#!/usr/bin/env bash

set -e

MPI_EXEC=$(python -c "import mpi4py;import os;filename = next(iter(mpi4py.get_config().items()))[1];print(os.path.dirname(filename)+'/mpiexec');")
RUN_MODE=${1-"coverage"}

<<<<<<< HEAD
for i in tests/integration/mpitests/*.py
do
  if [ $i != "tests/integration/mpitests/mpitest_util.py" ]
  then
    echo "Running mpitest: $i"
    $MPI_EXEC -np 3 coverage run --parallel-mode --source=bingo $i
  fi
done
coverage combine
=======
echo "Running tests in $RUN_MODE mode"
>>>>>>> eb94af18

# run mpi tests
for i in tests/integration/mpitests/*.py
do
  if [ $i != "tests/integration/mpitests/mpitest_util.py" ]
  then
    echo "Running mpitest: $i in $RUN_MODE mode"
    if [ $RUN_MODE == "coverage" ]
    then
      $MPI_EXEC -np 3 coverage run --parallel-mode --source=bingo $i
    elif [ $RUN_MODE == "normal" ]
    then
      $MPI_EXEC -np 3 python $i
    fi
  fi
done

# run pytest tests
if [ $RUN_MODE == "coverage" ]
then
  coverage combine
  pytest tests --cov=bingo --cov-report=term-missing --cov-append
elif [ $RUN_MODE == "normal" ]
then
  pytest tests
fi<|MERGE_RESOLUTION|>--- conflicted
+++ resolved
@@ -5,19 +5,7 @@
 MPI_EXEC=$(python -c "import mpi4py;import os;filename = next(iter(mpi4py.get_config().items()))[1];print(os.path.dirname(filename)+'/mpiexec');")
 RUN_MODE=${1-"coverage"}
 
-<<<<<<< HEAD
-for i in tests/integration/mpitests/*.py
-do
-  if [ $i != "tests/integration/mpitests/mpitest_util.py" ]
-  then
-    echo "Running mpitest: $i"
-    $MPI_EXEC -np 3 coverage run --parallel-mode --source=bingo $i
-  fi
-done
-coverage combine
-=======
 echo "Running tests in $RUN_MODE mode"
->>>>>>> eb94af18
 
 # run mpi tests
 for i in tests/integration/mpitests/*.py
