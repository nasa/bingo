import numpy as np
from scipy.stats import multivariate_normal as mvn
from scipy.stats import invgamma

from smcpy import (
    VectorMCMC,
    VectorMCMCKernel,
    AdaptiveSampler,
    ImproperUniform
)
from smcpy.paths import GeometricPath
from smcpy.proposals import MultivarIndependent

from .local_optimizer import LocalOptimizer


class SmcpyOptimizer(LocalOptimizer):
    """An optimizer that uses SMCPy for probabilistic parameter calibration

    A class for probabilistic parameter calibration for the parameters of a 
    `Chromosome` using SMCPy

    Parameters
    ----------
    objective_fn : VectorBasedFunction, VectorGradientMixin
        A `VectorBasedFunction` with `VectorGradientMixin` (e.g., 
        ExplicitRegression).  It should produce a vector where the target value 
        is 0.
    deterministic_optimizer : LocalOptimizer
        A deterministic local optimizer e.g., `ScipyOptimizer`
    num_particles : int
        The number of particles to use in the SMC approximation
    mcmc_steps : int
        The number of MCMC steps to perform with each SMC update
    ess_threshold : float (0-1)
        The effective sample size (ratio) below which SMC particles will be 
        resampled
    std : float
        (Optional) The fixed noise level, if it is known
    num_multistarts : int
        (Optional) The number of deterministic optimizations performed when 
        developing the SMC proposal

    Attributes
    ----------
    objective_fn
        A function to minimize which can be evaluated by passing in a
        `Chromosome`
    options : dict
        Additional arguments for clo options

    """

    def __init__(
        self,
        objective_fn,
        deterministic_optimizer,
        num_particles=150,
        mcmc_steps=12,
        ess_threshold=0.75,
        std=None,
        num_multistarts=1,
<<<<<<< HEAD
        uniformly_weighted_proposal=True,
        reuse_starting_point=True,
=======
>>>>>>> 3e4a9fda
    ):

        self._num_particles = num_particles
        self._mcmc_steps = mcmc_steps
        self._ess_threshold = ess_threshold
        self._std = std
        self._num_multistarts = num_multistarts
        self._objective_fn = objective_fn
        self._deterministic_optimizer = deterministic_optimizer
        self._reuse_starting_point = reuse_starting_point

        self._norm_phi = self._calculate_norm_phi()

    def _calculate_norm_phi(self):
        num_observations = len(self.training_data)
        return 1 / np.sqrt(num_observations)

    @property
    def objective_fn(self):
        """A `VectorBasedFunction` with `VectorGradientMixin` (e.g., 
        ExplicitRegression). It should produce a vector where the target value 
        is 0."""
        return self._objective_fn

    @objective_fn.setter
    def objective_fn(self, value):
        self._objective_fn = value

    @property
    def training_data(self):
        """Training data used in objective function"""
        return self._objective_fn.training_data

    @training_data.setter
    def training_data(self, value):
        self._objective_fn.training_data = value
        self._norm_phi = self._calculate_norm_phi()

    @property
    def eval_count(self):
        """int : the number of evaluations that have been performed"""
        return self._objective_fn.eval_count

    @eval_count.setter
    def eval_count(self, value):
        self._objective_fn.eval_count = value

    @property
    def options(self):
        """dict : optimizer's options"""
        return {
            "num_particles": self._num_particles,
            "mcmc_steps": self._mcmc_steps,
            "ess_threshold": self._ess_threshold,
            "std": self._std,
            "num_multistarts": self._num_multistarts,
        }

    @options.setter
    def options(self, value):
        if "num_particles" in value:
            self._num_particles = value["num_particles"]
        if "mcmc_steps" in value:
            self._mcmc_steps = value["mcmc_steps"]
        if "ess_threshold" in value:
            self._ess_threshold = value["ess_threshold"]
        if "std" in value:
            self._std = value["std"]
        if "num_multistarts" in value:
            self._num_multistarts = value["num_multistarts"]

    def __call__(self, individual):
        try:
            proposal = self._generate_proposals(individual)
        except (ValueError, np.linalg.LinAlgError, RuntimeError) as e:
            return np.nan, "proposal error", e

        param_names = self._get_parameter_names(individual)
        priors = [ImproperUniform() for _ in range(len(param_names))]
        if self._std is None:
            priors.append(ImproperUniform(0, None))
            param_names.append("std_dev")

        path = GeometricPath(proposal=proposal, required_phi=self._norm_phi)
        vmcmc = VectorMCMC(
            lambda x: self.evaluate_model(x, individual),
            np.zeros(len(self.training_data)),
            priors,
            log_like_args=self._std,
        )
        kernel = VectorMCMCKernel(vmcmc, param_order=param_names, path=path)
        smc = AdaptiveSampler(kernel)

        try:
            step_list, marginal_log_likes = smc.sample(
               self._num_particles,
               self._mcmc_steps,
               self._ess_threshold,
               progress_bar=False,
            )
        except (ValueError, np.linalg.LinAlgError, ZeroDivisionError) as e:
            # print(e)
            return np.nan, "sample error", e

        max_idx = np.argmax(step_list[-1].log_likes)
        maps = step_list[-1].params[max_idx]
        individual.set_local_optimization_params(maps[:-1])

        log_nml = (
            marginal_log_likes[-1] - marginal_log_likes[smc.req_phi_index[0]]
        )

        return log_nml, step_list, vmcmc

    def _generate_proposals(self, individual):
        param_names = self._get_parameter_names(individual)
        num_multistarts = self._num_multistarts

        param_dists = []
        cov_estimates = []
        if not param_names:
            cov_estimates.append(self._estimate_covariance(individual))
        else:
            for i in range(3 * num_multistarts):
                try:
                    do_det_opt = not self._reuse_starting_point or i != 0
                    mean, cov, var_ols, ssqe = self._estimate_covariance(
                        individual, do_det_opt
                    )
                    cov = 0.5*(cov + cov.T) # ensuring symmetry 
                    evals, Q = np.linalg.eig(cov)
                    if np.min(evals) < 0:  # this approximation attempts to correct for cov matrices that are not positive semidefinite
                        D = np.diag(evals)
                        D[D<0] = 0
                        cov = Q.dot(D).dot(Q.T)
                    dists = mvn(mean, cov, allow_singular=True)
                except (ValueError, np.linalg.LinAlgError) as e:
                    continue
                cov_estimates.append((mean, cov, var_ols, ssqe))
                param_dists.append(dists)
                if len(param_dists) == num_multistarts:
                    break
            if not param_dists:
                raise RuntimeError(
                    "Could not generate any valid proposal distributions"
                )

            param_mix_dist = MixtureDist(*param_dists)

        if self._std is None:
            len_data = len(self.training_data)
            scale_data = np.sqrt(
                np.mean(np.square(self.training_data.y))
            )  # TODO can we do this differently without knowing what the training data is?
            noise_dists = []
            for _, _, var_ols, ssqe in cov_estimates:
                shape = (0.01 + len_data) / 2
                scale = max((0.01 * var_ols + ssqe) / 2, 1e-12 * scale_data)
                noise_dists.append(invgamma(shape, scale=scale))
            param_names.append("std_dev")

            noise_mix_dist = MixtureDist(*noise_dists)

        return MultivarIndependent(param_mix_dist, noise_mix_dist)

    @staticmethod
    def _get_parameter_names(individual):
        num_params = individual.get_number_local_optimization_params()
        return [f"p{i}" for i in range(num_params)]

    def _estimate_covariance(self, individual, do_det_opt=True):
        if do_det_opt:
            self._deterministic_optimizer(individual)
        
        # # RALPH data approx method
        # f, f_deriv = self._objective_fn.get_fitness_vector_and_jacobian(
        #     individual
        # )
        # ssqe = np.sum((f) ** 2)
        # var_ols = ssqe / len(f)
        # cov = var_ols * np.linalg.inv(f_deriv.T.dot(f_deriv))

        # LAPLACE approx
        f, g = self._objective_fn.get_fitness_vector_and_jacobian(
            individual
        )
        h = np.squeeze(individual.evaluate_with_local_opt_hessian_at(self.objective_fn.training_data.x)[1].detach().numpy(),1)
        A = 2*np.sum(np.einsum('...i,...j->...ij', g, g) 
                     + np.expand_dims(f, axis=(1,2))*h, axis=0)
        ssqe = np.sum((f) ** 2)
        var_ols = ssqe / len(f)
        cov = np.linalg.inv(A)
        return individual.constants, cov, var_ols, ssqe

    def evaluate_model(self, params, individual):
        individual.set_local_optimization_params(params.T)
        result = self._objective_fn.evaluate_fitness_vector(individual).T
        if len(result.shape) < 2:
            # TODO, would it be better to remove the flatten in explicit
            # regression and add a flatten to the scipy wrapper?
            result = result.reshape(-1, len(self._objective_fn.training_data))
        return result


class MixtureDist:

    def __init__(self, *args):
        self._dists = args

    def rvs(self, num_samples):
        candidate_samples = np.zeros((
            len(self._dists),
            num_samples,
            self._dists[0].dim if hasattr(self._dists[0], 'dim') else 1
        ))

        for i, d in enumerate(self._dists):
            candidate_samples[i, :, :] = \
                d.rvs(num_samples).reshape(num_samples, -1)

        rng = np.random.default_rng()
        dist_indices = rng.integers(0, len(self._dists), num_samples)
        sample_indices = np.arange(0, num_samples)

        return candidate_samples[dist_indices, sample_indices, :]

    def logpdf(self, x):
        num_samples = x.shape[0]
        pdfs = np.zeros((len(self._dists), num_samples, 1))

        for i, d in enumerate(self._dists):
            pdfs[i, :, :] = d.pdf(x).reshape(num_samples, 1)

        return np.log(pdfs.sum(axis=0) / len(self._dists))<|MERGE_RESOLUTION|>--- conflicted
+++ resolved
@@ -60,11 +60,7 @@
         ess_threshold=0.75,
         std=None,
         num_multistarts=1,
-<<<<<<< HEAD
-        uniformly_weighted_proposal=True,
         reuse_starting_point=True,
-=======
->>>>>>> 3e4a9fda
     ):
 
         self._num_particles = num_particles
